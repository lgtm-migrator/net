{
  "name": "@ngnjs/net",
  "version": "1.0.0-alpha.23",
  "description": "A network communications plugin for NGN.",
  "main": "./src/index.js",
  "module": "index.js",
  "exports": {
    ".": {
      "import": "./index.js"
    }
  },
  "browser": "./index.js",
  "type": "module",
  "author": "Corey Butler",
  "private": false,
  "license": "MIT",
  "homepage": "https://github.com/ngnjs/net",
  "repository": {
    "type": "git",
    "url": "https://github.com/ngnjs/net.git"
  },
  "bugs": {
    "url": "https://github.com/ngnjs/net/issues"
  },
<<<<<<< HEAD
=======
  "main": "./src/index.js",
  "module": "index.js",
  "exports": {
    ".": {
      "import": "./index.js"
    }
  },
  "browser": "./index.js",
>>>>>>> 25c730de
  "peerDependencies": {
    "ngn": "^2.0.0-alpha.9",
    "@ngnjs/plugin": ">=1.0.0-alpha.9",
    "@ngnjs/libnet-node": ">=1.0.0-alpha",
    "@ngnjs/libdata": ">=1.0.0-alpha.1",
    "@ngnjs/libcrypto": ">=1.0.0-alpha.9"
  },
  "devDependencies": {
    "@author.io/dev": "^1.1.6",
    "@ngnjs/net-debug": "^1.0.0-alpha",
    "@ngnjs/plugin": "^1.0.0-alpha",
    "@ngnjs/plugin-debug": "^1.0.0-alpha",
    "@ngnjs/libcrypto": "^1.0.0-alpha.9"
  },
  "scripts": {
    "test": "npm run test:node && npm run test:deno && npm run test:browser && npm run report:syntax && npm run report:size",
    "start": "dev workspace",
    "build": "dev build",
    "test:node": "dev test -rt node tests/*.js",
    "test:node:fetch": "dev test -rt node tests/*-fetch.js",
    "test:request:node": "dev test -rt node tests/*-request.js",
    "test:resource:node": "dev test -rt node tests/*-resource.js",
    "test:client:node": "dev test -rt node tests/*-client.js",
    "test:deno": "dev test -rt deno tests/*.js",
    "test:request:deno": "dev test -rt deno tests/*-request.js",
    "test:client:deno": "dev test -rt deno tests/*-client.js",
    "test:resource:deno": "dev test -rt deno tests/*-resource.js",
    "test:browser": "dev test -rt browser tests/*.js",
    "test:request:browser": "dev test -rt browser tests/*-request.js",
    "test:client:browser": "dev test -rt browser tests/*-client.js",
    "test:resource:browser": "dev test -rt browser tests/*-resource.js",
    "manually": "dev test -rt manual tests/*.js",
    "report:syntax": "dev report syntax --pretty",
    "report:size": "dev report size ./.dist/**/*.js ./.dist/**/*.js.map",
    "report:compat": "dev report compatibility ./src/**/*.js",
    "report:preview": "npm pack --dry-run && echo \"==============================\" && echo \"This report shows what will be published to the module registry. Pay attention to the tarball contents and assure no sensitive files will be published.\"",
    "update": "npm update --save --save-dev --save-optional",
    "ci": "dev test --mode ci --peer -rt browser tests/*.js",
    "build:base": "dev build --mode ci"
  },
  "dev": {
    "mode": "source",
    "http_server": "./tests/assets/server.js",
    "replace": {
      "<#REPLACE_VERSION#>": "package.version"
    },
    "autoimport": [
      "import NGN from 'ngn'"
    ],
    "ci": {
      "verbose": true,
      "peer": true,
      "embed": [
        "@ngnjs/plugin",
        "@ngnjs/libdata"
      ],
      "buildoption": {
        "preserveEntrySignatures": true
      },
      "alias": {
        "ngn": "/node_modules/ngn/index.js",
        "@ngnjs/libdata": "/node_modules/@ngnjs/libdata/index.js",
        "@ngnjs/plugin": "/node_modules/@ngnjs/plugin/index.js",
        "@ngnjs/libnet-node": "/node_modules/@ngnjs/libnet-node/index.js",
        "@ngnjs/net": "/app/.dist/net/index.js"
      }
    },
    "source": {
      "volume": [
        "../core/.dist/ngn:/node_modules/ngn",
        "../core/src:/source/ngn",
        "../plugin/.dist/plugin:/node_modules/@ngnjs/plugin",
        "../plugin/src:/source/@ngnjs/plugin",
        "../libdata/.dist/libdata:/node_modules/@ngnjs/libdata",
        "../libdata/src:/source/@ngnjs/libdata",
        "../libnet-node/.dist/libnet-node:/node_modules/@ngnjs/libnet-node",
        "../libnet-node/src:/source/@ngnjs/libnet-node",
        "../libcrypto/.dist/crypto:/node_modules/@ngnjs/libcrypto",
        "../libcrypto/src:/source/@ngnjs/libcrypto"
      ],
      "alias": {
        "ngn": "/node_modules/ngn/index.js",
        "@ngnjs/plugin": "/source/@ngnjs/plugin/index.js",
        "@ngnjs/libdata": "/source/@ngnjs/libdata/index.js",
        "@ngnjs/libnet-node": "/source/@ngnjs/libnet-node/index.js",
        "@ngnjs/net": "/app/src/index.js"
      }
    }
  },
  "standard": {
    "globals": [
      "globalThis",
      "window",
      "global"
    ]
  }
}<|MERGE_RESOLUTION|>--- conflicted
+++ resolved
@@ -22,17 +22,6 @@
   "bugs": {
     "url": "https://github.com/ngnjs/net/issues"
   },
-<<<<<<< HEAD
-=======
-  "main": "./src/index.js",
-  "module": "index.js",
-  "exports": {
-    ".": {
-      "import": "./index.js"
-    }
-  },
-  "browser": "./index.js",
->>>>>>> 25c730de
   "peerDependencies": {
     "ngn": "^2.0.0-alpha.9",
     "@ngnjs/plugin": ">=1.0.0-alpha.9",
